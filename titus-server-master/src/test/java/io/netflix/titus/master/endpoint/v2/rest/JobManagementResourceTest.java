--- conflicted
+++ resolved
@@ -85,11 +85,7 @@
     private static RxEventBus eventBus = mock(RxEventBus.class);
 
     private static final JobManagementResource restService = new JobManagementResource(
-<<<<<<< HEAD
-            serviceGateway, configuration, validatorConfiguration, null, NoOpHttpCallerIdResolver.INSTANCE, eventBus);
-=======
-            serviceGateway, configuration, jobConfiguration, validatorConfiguration, null, NoOpCallerIdResolver.INSTANCE, eventBus);
->>>>>>> 51354069
+            serviceGateway, configuration, jobConfiguration, validatorConfiguration, null, NoOpHttpCallerIdResolver.INSTANCE, eventBus);
 
     @ClassRule
     public static final JaxRsServerResource<JobManagementResource> jaxRsServer = JaxRsServerResource.newBuilder(restService)
