--- conflicted
+++ resolved
@@ -20,11 +20,8 @@
 
 import io.netflix.titus.api.jobmanager.model.job.Capacity;
 import io.netflix.titus.api.jobmanager.model.job.JobDescriptor;
-<<<<<<< HEAD
 import io.netflix.titus.api.jobmanager.model.job.ServiceJobProcesses;
-=======
 import io.netflix.titus.api.jobmanager.model.job.migration.MigrationPolicy;
->>>>>>> 0a86a392
 import io.netflix.titus.api.jobmanager.model.job.retry.RetryPolicy;
 import io.netflix.titus.common.model.sanitizer.FieldInvariant;
 import io.netflix.titus.common.model.sanitizer.NeverNull;
@@ -44,28 +41,24 @@
     private final RetryPolicy retryPolicy;
 
     @Valid
-<<<<<<< HEAD
     private final ServiceJobProcesses serviceJobProcesses;
-=======
+
+    @Valid
     private final MigrationPolicy migrationPolicy;
->>>>>>> 0a86a392
 
     public ServiceJobExt(Capacity capacity,
                          boolean enabled,
                          RetryPolicy retryPolicy,
-<<<<<<< HEAD
-                         ServiceJobProcesses serviceJobProcesses) {
+                         ServiceJobProcesses serviceJobProcesses,
+                         MigrationPolicy migrationPolicy) {
         this.capacity = capacity;
         this.enabled = enabled;
         this.retryPolicy = retryPolicy;
         this.serviceJobProcesses = serviceJobProcesses;
-=======
-                         MigrationPolicy migrationPolicy) {
         this.capacity = capacity;
         this.enabled = enabled;
         this.retryPolicy = retryPolicy;
         this.migrationPolicy = migrationPolicy;
->>>>>>> 0a86a392
     }
 
     public Capacity getCapacity() {
@@ -80,13 +73,10 @@
         return retryPolicy;
     }
 
-<<<<<<< HEAD
     public ServiceJobProcesses getServiceJobProcesses() { return serviceJobProcesses; }
-=======
     public MigrationPolicy getMigrationPolicy() {
         return migrationPolicy;
     }
->>>>>>> 0a86a392
 
     @Override
     public boolean equals(Object o) {
@@ -95,12 +85,6 @@
 
         ServiceJobExt that = (ServiceJobExt) o;
 
-<<<<<<< HEAD
-        if (enabled != that.enabled) return false;
-        if (!capacity.equals(that.capacity)) return false;
-        if (!retryPolicy.equals(that.retryPolicy)) return false;
-        return serviceJobProcesses.equals(that.serviceJobProcesses);
-=======
         if (enabled != that.enabled) {
             return false;
         }
@@ -110,21 +94,20 @@
         if (retryPolicy != null ? !retryPolicy.equals(that.retryPolicy) : that.retryPolicy != null) {
             return false;
         }
+        if (serviceJobProcesses != null ? serviceJobProcesses.equals(that.serviceJobProcesses) : that.serviceJobProcesses != null) {
+            return false;
+        }
+
         return migrationPolicy != null ? migrationPolicy.equals(that.migrationPolicy) : that.migrationPolicy == null;
->>>>>>> 0a86a392
     }
 
     @Override
     public int hashCode() {
         int result = capacity.hashCode();
         result = 31 * result + (enabled ? 1 : 0);
-<<<<<<< HEAD
         result = 31 * result + retryPolicy.hashCode();
-        result = 31 * result + serviceJobProcesses.hashCode();
-=======
-        result = 31 * result + (retryPolicy != null ? retryPolicy.hashCode() : 0);
+        result = 31 * result + (serviceJobProcesses != null ? serviceJobProcesses.hashCode() : 0);
         result = 31 * result + (migrationPolicy != null ? migrationPolicy.hashCode() : 0);
->>>>>>> 0a86a392
         return result;
     }
 
@@ -134,11 +117,8 @@
                 "capacity=" + capacity +
                 ", enabled=" + enabled +
                 ", retryPolicy=" + retryPolicy +
-<<<<<<< HEAD
                 ", serviceJobProcesses=" + serviceJobProcesses +
-=======
                 ", migrationPolicy=" + migrationPolicy +
->>>>>>> 0a86a392
                 '}';
     }
 
@@ -162,11 +142,8 @@
         private Capacity capacity;
         private boolean enabled;
         private RetryPolicy retryPolicy;
-<<<<<<< HEAD
         private ServiceJobProcesses serviceJobProcesses;
-=======
         private MigrationPolicy migrationPolicy;
->>>>>>> 0a86a392
 
         private Builder() {
         }
@@ -186,31 +163,23 @@
             return this;
         }
 
-<<<<<<< HEAD
         public Builder withServiceJobProcesses(ServiceJobProcesses serviceJobProcesses) {
             this.serviceJobProcesses = serviceJobProcesses;
-=======
+            return this;
+        }
+
         public Builder withMigrationPolicy(MigrationPolicy migrationPolicy) {
             this.migrationPolicy = migrationPolicy;
->>>>>>> 0a86a392
             return this;
         }
 
         public Builder but() {
-<<<<<<< HEAD
-            return newBuilder().withCapacity(capacity).withEnabled(enabled).withRetryPolicy(retryPolicy).withServiceJobProcesses(serviceJobProcesses);
+            return newBuilder().withCapacity(capacity).withEnabled(enabled).withRetryPolicy(retryPolicy)
+                    .withServiceJobProcesses(serviceJobProcesses).withMigrationPolicy(migrationPolicy);
         }
 
         public ServiceJobExt build() {
-            ServiceJobExt serviceJobExt = new ServiceJobExt(capacity, enabled, retryPolicy, serviceJobProcesses);
-            return serviceJobExt;
-=======
-            return newBuilder().withCapacity(capacity).withEnabled(enabled).withRetryPolicy(retryPolicy).withMigrationPolicy(migrationPolicy);
-        }
-
-        public ServiceJobExt build() {
-            return new ServiceJobExt(capacity, enabled, retryPolicy, migrationPolicy);
->>>>>>> 0a86a392
+            return new ServiceJobExt(capacity, enabled, retryPolicy, serviceJobProcesses, migrationPolicy);
         }
     }
 }